--- conflicted
+++ resolved
@@ -932,7 +932,7 @@
             )
             .await
     }
-
+  
     /// Get [facet-search settings](https://www.meilisearch.com/docs/reference/api/settings#facet-search) of the [Index].
     ///
     /// # Example
@@ -999,7 +999,7 @@
             .await
     }
 
-    /// Get [typo tolerance](https://www.meilisearch.com/docs/learn/configuration/typo_tolerance#typo-tolerance) of the [Index].
+    /// Get [typo tolerance](https://www.meilisearch.com/docs/reference/api/settings#typo-tolerance) of the [Index].
     ///
     /// ```
     /// # use meilisearch_sdk::{client::*, indexes::*};
@@ -1924,7 +1924,7 @@
             )
             .await
     }
-
+  
     /// update [facet-search settings](https://www.meilisearch.com/docs/reference/api/settings#facet-search) settings of the [Index].
     ///
     /// # Example
@@ -2540,22 +2540,50 @@
             .await
     }
 
-<<<<<<< HEAD
+    /// Reset [embedders](https://www.meilisearch.com/docs/learn/vector_search) of the [Index].
+    ///
+    /// # Example
+    ///
+    /// ```
+    /// # use meilisearch_sdk::{client::*, indexes::*, settings::Settings};
+    /// #
+    /// # let MEILISEARCH_URL = option_env!("MEILISEARCH_URL").unwrap_or("http://localhost:7700");
+    /// # let MEILISEARCH_API_KEY = option_env!("MEILISEARCH_API_KEY").unwrap_or("masterKey");
+    /// #
+    /// # tokio::runtime::Builder::new_current_thread().enable_all().build().unwrap().block_on(async {
+    /// # let client = Client::new(MEILISEARCH_URL, Some(MEILISEARCH_API_KEY)).unwrap();
+    /// # client.create_index("reset_embedders", None).await.unwrap().wait_for_completion(&client, None, None).await.unwrap();
+    /// let mut index = client.index("reset_embedders");
+    ///
+    /// let task = index.reset_embedders().await.unwrap();
+    /// # index.delete().await.unwrap().wait_for_completion(&client, None, None).await.unwrap();
+    /// # });
+    /// ```
+    pub async fn reset_embedders(&self) -> Result<TaskInfo, Error> {
+        self.client
+            .http_client
+            .request::<(), (), TaskInfo>(
+                &format!(
+                    "{}/indexes/{}/settings/embedders",
+                    self.client.host, self.uid
+                ),
+                Method::Delete { query: () },
+                202,
+            )
+            .await
+    }
+  
     /// Reset [facet-search settings](https://www.meilisearch.com/docs/reference/api/settings#facet-search) settings of the [Index].
-=======
-    /// Reset [embedders](https://www.meilisearch.com/docs/learn/vector_search) of the [Index].
->>>>>>> 0c278fff
-    ///
-    /// # Example
-    ///
-    /// ```
-    /// # use meilisearch_sdk::{client::*, indexes::*, settings::Settings};
-    /// #
-    /// # let MEILISEARCH_URL = option_env!("MEILISEARCH_URL").unwrap_or("http://localhost:7700");
-    /// # let MEILISEARCH_API_KEY = option_env!("MEILISEARCH_API_KEY").unwrap_or("masterKey");
-    /// #
-    /// # tokio::runtime::Builder::new_current_thread().enable_all().build().unwrap().block_on(async {
-<<<<<<< HEAD
+    ///
+    /// # Example
+    ///
+    /// ```
+    /// # use meilisearch_sdk::{client::*, indexes::*, settings::Settings};
+    /// #
+    /// # let MEILISEARCH_URL = option_env!("MEILISEARCH_URL").unwrap_or("http://localhost:7700");
+    /// # let MEILISEARCH_API_KEY = option_env!("MEILISEARCH_API_KEY").unwrap_or("masterKey");
+    /// #
+    /// # tokio::runtime::Builder::new_current_thread().enable_all().build().unwrap().block_on(async {
     /// let client = Client::new(MEILISEARCH_URL, Some(MEILISEARCH_API_KEY)).unwrap();
     /// # client.create_index("reset_facet_search", None).await.unwrap().wait_for_completion(&client, None, None).await.unwrap();
     /// let mut index = client.index("reset_facet_search");
@@ -2565,22 +2593,10 @@
     /// # });
     /// ```
     pub async fn reset_facet_search(&self) -> Result<TaskInfo, Error> {
-=======
-    /// # let client = Client::new(MEILISEARCH_URL, Some(MEILISEARCH_API_KEY)).unwrap();
-    /// # client.create_index("reset_embedders", None).await.unwrap().wait_for_completion(&client, None, None).await.unwrap();
-    /// let mut index = client.index("reset_embedders");
-    ///
-    /// let task = index.reset_embedders().await.unwrap();
-    /// # index.delete().await.unwrap().wait_for_completion(&client, None, None).await.unwrap();
-    /// # });
-    /// ```
-    pub async fn reset_embedders(&self) -> Result<TaskInfo, Error> {
->>>>>>> 0c278fff
         self.client
             .http_client
             .request::<(), (), TaskInfo>(
                 &format!(
-<<<<<<< HEAD
                     "{}/indexes/{}/settings/facet-search",
                     self.client.host, self.uid
                 ),
@@ -2615,9 +2631,6 @@
             .request::<(), (), TaskInfo>(
                 &format!(
                     "{}/indexes/{}/settings/prefix-search",
-=======
-                    "{}/indexes/{}/settings/embedders",
->>>>>>> 0c278fff
                     self.client.host, self.uid
                 ),
                 Method::Delete { query: () },
@@ -3123,7 +3136,7 @@
 
         assert_eq!(expected, default);
     }
-
+  
     #[meilisearch_test]
     async fn test_get_facet_search(index: Index) {
         let expected = true;
