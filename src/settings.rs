--- conflicted
+++ resolved
@@ -2918,7 +2918,6 @@
 
     use crate::client::*;
     use meilisearch_test_macro::meilisearch_test;
-<<<<<<< HEAD
     use serde_json::{json, to_string};
 
     #[test]
@@ -3026,9 +3025,6 @@
 
         Ok(())
     }
-=======
-    use serde_json::json;
->>>>>>> f0746ec3
 
     #[meilisearch_test]
     async fn test_set_faceting_settings(client: Client, index: Index) {
