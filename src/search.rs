--- conflicted
+++ resolved
@@ -345,21 +345,16 @@
         self.show_matches_position = Some(show_matches_position);
         self
     }
-<<<<<<< HEAD
     pub fn with_matching_strategy<'b>(
         &'b mut self,
         matching_strategy: MatchingStrategies,
-    ) -> &'b mut Query<'a> {
+    ) -> &'b mut SearchQuery<'a> {
         self.matching_strategy = Some(matching_strategy);
         self
     }
-    pub fn build(&mut self) -> Query<'a> {
-=======
     pub fn build(&mut self) -> SearchQuery<'a> {
->>>>>>> 89d3f4af
         self.clone()
     }
-
     /// Execute the query and fetch the results.
     pub async fn execute<T: 'static + DeserializeOwned>(
         &'a self,
