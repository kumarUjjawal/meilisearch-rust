# Testing the code base against the Meilisearch pre-releases
name: Pre-Release Tests

# Will only run for PRs and pushes to bump-meilisearch-v*
on:
  push:
    branches: bump-meilisearch-v*
  pull_request:
    branches: bump-meilisearch-v*

env:
  CARGO_TERM_COLOR: always

jobs:
  integration_tests:
    name: integration-tests-against-rc
    runs-on: ubuntu-latest
    steps:
    - uses: actions/checkout@v2
    - name: Build
      run: cargo build --verbose
    - name: Get the latest Meilisearch RC
      run: echo "MEILISEARCH_VERSION=$(curl https://raw.githubusercontent.com/meilisearch/integration-guides/main/scripts/get-latest-meilisearch-rc.sh | bash)" >> $GITHUB_ENV
    - name: Meilisearch (${{ env.MEILISEARCH_VERSION }}) setup with Docker
<<<<<<< HEAD
      run: docker run -d -p 7700:7700 getmeili/meilisearch:${{ env.MEILISEARCH_VERSION }} meilisearch --master-key=masterKey --no-analytics=true
=======
      run: docker run -d -p 7700:7700 getmeili/meilisearch:${{ env.MEILISEARCH_VERSION }} ./meilisearch --master-key=masterKey --no-analytics
>>>>>>> 9b102321
    - name: Run tests
      run: cargo test --verbose -- --test-threads=1<|MERGE_RESOLUTION|>--- conflicted
+++ resolved
@@ -22,10 +22,6 @@
     - name: Get the latest Meilisearch RC
       run: echo "MEILISEARCH_VERSION=$(curl https://raw.githubusercontent.com/meilisearch/integration-guides/main/scripts/get-latest-meilisearch-rc.sh | bash)" >> $GITHUB_ENV
     - name: Meilisearch (${{ env.MEILISEARCH_VERSION }}) setup with Docker
-<<<<<<< HEAD
-      run: docker run -d -p 7700:7700 getmeili/meilisearch:${{ env.MEILISEARCH_VERSION }} meilisearch --master-key=masterKey --no-analytics=true
-=======
       run: docker run -d -p 7700:7700 getmeili/meilisearch:${{ env.MEILISEARCH_VERSION }} ./meilisearch --master-key=masterKey --no-analytics
->>>>>>> 9b102321
     - name: Run tests
       run: cargo test --verbose -- --test-threads=1